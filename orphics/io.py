--- conflicted
+++ resolved
@@ -89,8 +89,110 @@
     img.save(filename)
     if verbose: print(bcolors.OKGREEN+"Saved high-res plot to", filename+bcolors.ENDC)
 
-<<<<<<< HEAD
-    
+
+class Plotter(object):
+    '''
+    Fast, easy, and pretty publication-quality plots
+    '''
+
+    def __init__(self,xlabel=None,ylabel=None,xscale="linear",yscale="linear",ftsize=24,thk=1,labsize=None,major_tick_size=5,minor_tick_size=3,**kwargs):
+
+        matplotlib.rc('axes', linewidth=thk)
+        matplotlib.rc('axes', labelcolor='k')
+        self.thk = thk
+        
+        self._fig=plt.figure(**kwargs)
+        self._ax=self._fig.add_subplot(1,1,1)
+
+        
+
+
+
+        if xlabel!=None: self._ax.set_xlabel(xlabel,fontsize=ftsize)
+        if ylabel!=None: self._ax.set_ylabel(ylabel,fontsize=ftsize)
+
+        self._ax.set_xscale(xscale, nonposx='clip') 
+        self._ax.set_yscale(yscale, nonposy='clip')
+
+
+        if labsize is None: labsize=ftsize
+        plt.tick_params(axis='both', which='major', labelsize=labsize,width=self.thk,size=major_tick_size)#,size=labsize)
+        plt.tick_params(axis='both', which='minor', labelsize=labsize,size=minor_tick_size)#,size=labsize)
+
+
+    def legend(self,loc='upper left',labsize=10,**kwargs):
+
+        handles, labels = self._ax.get_legend_handles_labels()
+        legend = self._ax.legend(handles, labels,loc=loc,prop={'size':labsize},numpoints=1,frameon = 1,**kwargs)
+
+        return legend
+           
+    def add(self,x,y,**kwargs):
+
+        return self._ax.plot(x,y,**kwargs)
+        
+    def add_err(self,x,y,yerr,ls='none',**kwargs):
+
+        self._ax.errorbar(x,y,yerr=yerr,ls=ls,**kwargs)
+
+    def plot2d(self,data,lim=None,levels=None,clip=0,clbar=True,cm=None,label=None,labsize=18,extent=None,ticksize=12,**kwargs):
+        '''
+        For an array passed in as [j,i]
+        Displays j along y and i along x , so (y,x)
+        With the origin at upper left
+        '''
+
+        Nx=data.shape[0]
+        Ny=data.shape[1]
+        arr=data[clip:Nx-clip,clip:Ny-clip]
+
+        if type(lim) is list:
+            limmin,limmax = lim
+        elif lim==None:
+            limmin=None
+            limmax = None
+        else:
+            limmin=-lim
+            limmax = lim
+
+        img = self._ax.imshow(arr,interpolation="none",vmin=limmin,vmax=limmax,cmap=cm,extent=extent,**kwargs)
+
+        if levels!=None:
+           self._ax.contour(arr,levels=levels,extent=extent,origin="upper",colors=['black','black'],linestyles=['--','-'])
+
+        
+        if clbar:
+            cbar = self._fig.colorbar(img)
+            for t in cbar.ax.get_yticklabels():
+                t.set_fontsize(ticksize)
+            if label!=None:
+                cbar.set_label(label,size=labsize)#,rotation=0)
+
+
+
+            
+
+    def hline(self,y=0.,ls="--",alpha=0.5,color="k",**kwargs):
+        self._ax.axhline(y=y,ls=ls,alpha=alpha,color=color,**kwargs)
+        
+    def vline(self,x=0.,ls="--",alpha=0.5,color="k",**kwargs):
+        self._ax.axhline(x=x,ls=ls,alpha=alpha,color=color,**kwargs)
+
+    def done(self,filename=None,verbose=True,**kwargs):
+
+        if filename is not None:
+            plt.savefig(filename,bbox_inches='tight',**kwargs)
+            if verbose: cprint("Saved plot to "+ filename,"g")
+        else:
+            plt.show()
+
+        plt.close()
+    
+
+
+
+
+# CONSOLE I/O
 def cprint(string,color=None,bold=False,uline=False):
     if not(isinstance(string,str)):
         string = str(string)
@@ -127,147 +229,3 @@
     ENDC = '\033[0m'
     BOLD = '\033[1m'
     UNDERLINE = '\033[4m'
-
-
-=======
->>>>>>> 9113d80f
-
-class Plotter(object):
-    '''
-    Fast, easy, and pretty publication-quality plots
-    '''
-
-    def __init__(self,xlabel=None,ylabel=None,xscale="linear",yscale="linear",ftsize=24,thk=1,labsize=None,major_tick_size=5,minor_tick_size=3,**kwargs):
-
-        matplotlib.rc('axes', linewidth=thk)
-        matplotlib.rc('axes', labelcolor='k')
-        self.thk = thk
-        
-        self._fig=plt.figure(**kwargs)
-        self._ax=self._fig.add_subplot(1,1,1)
-
-        
-
-
-
-        if xlabel!=None: self._ax.set_xlabel(xlabel,fontsize=ftsize)
-        if ylabel!=None: self._ax.set_ylabel(ylabel,fontsize=ftsize)
-
-        self._ax.set_xscale(xscale, nonposx='clip') 
-        self._ax.set_yscale(yscale, nonposy='clip')
-
-
-        if labsize is None: labsize=ftsize
-        plt.tick_params(axis='both', which='major', labelsize=labsize,width=self.thk,size=major_tick_size)#,size=labsize)
-        plt.tick_params(axis='both', which='minor', labelsize=labsize,size=minor_tick_size)#,size=labsize)
-
-
-    def legend(self,loc='upper left',labsize=10,**kwargs):
-
-        handles, labels = self._ax.get_legend_handles_labels()
-        legend = self._ax.legend(handles, labels,loc=loc,prop={'size':labsize},numpoints=1,frameon = 1,**kwargs)
-
-        return legend
-           
-    def add(self,x,y,**kwargs):
-
-        return self._ax.plot(x,y,**kwargs)
-        
-    def add_err(self,x,y,yerr,ls='none',**kwargs):
-
-        self._ax.errorbar(x,y,yerr=yerr,ls=ls,**kwargs)
-
-    def plot2d(self,data,lim=None,levels=None,clip=0,clbar=True,cm=None,label=None,labsize=18,extent=None,ticksize=12,**kwargs):
-        '''
-        For an array passed in as [j,i]
-        Displays j along y and i along x , so (y,x)
-        With the origin at upper left
-        '''
-
-        Nx=data.shape[0]
-        Ny=data.shape[1]
-        arr=data[clip:Nx-clip,clip:Ny-clip]
-
-        if type(lim) is list:
-            limmin,limmax = lim
-        elif lim==None:
-            limmin=None
-            limmax = None
-        else:
-            limmin=-lim
-            limmax = lim
-
-        img = self._ax.imshow(arr,interpolation="none",vmin=limmin,vmax=limmax,cmap=cm,extent=extent,**kwargs)
-
-        if levels!=None:
-           self._ax.contour(arr,levels=levels,extent=extent,origin="upper",colors=['black','black'],linestyles=['--','-'])
-
-        
-        if clbar:
-            cbar = self._fig.colorbar(img)
-            for t in cbar.ax.get_yticklabels():
-                t.set_fontsize(ticksize)
-            if label!=None:
-                cbar.set_label(label,size=labsize)#,rotation=0)
-
-
-
-            
-
-    def hline(self,y=0.,ls="--",alpha=0.5,color="k",**kwargs):
-        self._ax.axhline(y=y,ls=ls,alpha=alpha,color=color,**kwargs)
-        
-    def vline(self,x=0.,ls="--",alpha=0.5,color="k",**kwargs):
-        self._ax.axhline(x=x,ls=ls,alpha=alpha,color=color,**kwargs)
-
-    def done(self,filename=None,verbose=True,**kwargs):
-
-        if filename is not None:
-            plt.savefig(filename,bbox_inches='tight',**kwargs)
-            if verbose: cprint("Saved plot to "+ filename,"g")
-        else:
-            plt.show()
-
-        plt.close()
-    
-
-
-
-
-# CONSOLE I/O
-def cprint(string,color=None,bold=False,uline=False):
-    if not(isinstance(string,str)):
-        string = str(string)
-    x=""
-    if bold:
-        x+=bcolors.BOLD
-    if uline:
-        x+=bcolors.UNDERLINE
-
-    color = color.lower()    
-    if color in ['b','blue']:
-        x+=bcolors.OKBLUE
-    elif color in ['r','red','f','fail']:
-        x+=bcolors.FAIL
-    elif color in ['g','green','ok']:
-        x+=bcolors.OKGREEN
-    elif color in ['y','yellow','w','warning']:
-        x+=bcolors.WARNING
-    elif color in ['p','purple','h','header']:
-        x+=bcolors.HEADER
-    
-    print(x+string+bcolors.ENDC)
-    
-class bcolors:
-    '''
-    Colored output for print commands
-    '''
-    
-    HEADER = '\033[95m'
-    OKBLUE = '\033[94m'
-    OKGREEN = '\033[92m'
-    WARNING = '\033[93m'
-    FAIL = '\033[91m'
-    ENDC = '\033[0m'
-    BOLD = '\033[1m'
-    UNDERLINE = '\033[4m'
