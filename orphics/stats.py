--- conflicted
+++ resolved
@@ -801,16 +801,8 @@
     6. corr
     '''
     # untested!
-<<<<<<< HEAD
-
     arr = np.asarray(binned_vectors)
     N = arr.shape[0]
-=======
-    
-    arr = np.asarray(binned_vectors)
-    
-    N = arr.shape[0]  
->>>>>>> 7674daa0
     ret = {}
     ret['mean'] = np.nanmean(arr,axis=0)
     ret['cov'] = np.cov(arr.transpose())
@@ -832,12 +824,6 @@
         ret['corr'] = ret['cov'] / stddev[:, None]
         ret['corr'] = ret['cov'] / stddev[None, :]
         np.clip(ret['corr'], -1, 1, out=ret['corr'])
-<<<<<<< HEAD
-=======
-        #ret['corr'] = cov2corr(ret['cov'])
-    
->>>>>>> 7674daa0
-
     return ret
 
 def timeit(method):
